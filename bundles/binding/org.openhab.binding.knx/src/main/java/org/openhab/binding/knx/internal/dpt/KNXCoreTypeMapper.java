--- conflicted
+++ resolved
@@ -48,11 +48,8 @@
 import tuwien.auto.calimero.dptxlator.DPTXlatorBoolean;
 import tuwien.auto.calimero.dptxlator.DPTXlatorDate;
 import tuwien.auto.calimero.dptxlator.DPTXlatorDateTime;
-<<<<<<< HEAD
 import tuwien.auto.calimero.dptxlator.DPTXlatorRGB;
-=======
 import tuwien.auto.calimero.dptxlator.DPTXlatorSceneControl;
->>>>>>> 06e3c830
 import tuwien.auto.calimero.dptxlator.DPTXlatorSceneNumber;
 import tuwien.auto.calimero.dptxlator.DPTXlatorString;
 import tuwien.auto.calimero.dptxlator.DPTXlatorTime;
@@ -250,26 +247,12 @@
 			return null;
 		}
 
-<<<<<<< HEAD
 		//check for HSBType first, because it extends PercentType as well
 		if(type instanceof HSBType) {
 			Color color = ((HSBType)type).toColor();
-
+		
 			return "r:" + Integer.toString(color.getRed()) + " g:" + Integer.toString(color.getGreen()) + " b:" + Integer.toString(color.getBlue());
-		}
-
-		if(type instanceof OnOffType) return type.toString().toLowerCase();
-		if(type instanceof UpDownType) return type.toString().toLowerCase();
-		if(type instanceof IncreaseDecreaseType) return type.toString().toLowerCase() + " 5";
-		if(type instanceof PercentType) return type.toString();
-		if(type instanceof DecimalType) return type.toString();
-		if(type instanceof StringType) return type.toString();
-		if(type instanceof OpenClosedType) return type.toString().toLowerCase();
-		if(type==StopMoveType.MOVE) return "start";
-		if(type==StopMoveType.STOP) return "stop";
-		if(type instanceof DateTimeType) return formatDateTime((DateTimeType) type, dpt);
-=======
-		if(type instanceof OnOffType) {
+		} else if(type instanceof OnOffType) {
 			return type.equals(OnOffType.OFF)?dpt.getLowerValue():dpt.getUpperValue();
 		} else if(type instanceof UpDownType) {
 			return type.equals(UpDownType.UP)?dpt.getLowerValue():dpt.getUpperValue();
@@ -311,7 +294,6 @@
 		}
 
 		logger.debug("toDPTValue: Couldn't get value for {} dpt id {} (no mapping).", type, dptID);
->>>>>>> 06e3c830
 
 		return null;
 	}
